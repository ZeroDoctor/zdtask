[![Build Status](https://travis-ci.org/go-task/task.svg?branch=master)](https://travis-ci.org/go-task/task)

# Task - A task runner / simpler Make alternative written in Go

> We recently released version 2.0.0 of Task. The Taskfile changed a bit.
Please, check the [Taskfile versions](TASKFILE_VERSIONS.md) document to see
what changed and how to upgrade.

Task is a simple tool that allows you to easily run development and build
tasks. Task is written in Golang, but can be used to develop any language.
It aims to be simpler and easier to use then [GNU Make][make].

- [Installation](#installation)
  - [Go](#go)
  - [Homebrew](#homebrew)
  - [Snap](#snap)
  - [Binary](#binary)
- [Usage](#usage)
  - [Environment](#environment)
  - [OS specific task](#os-specific-task)
  - [Task directory](#task-directory)
  - [Task dependencies](#task-dependencies)
  - [Calling another task](#calling-another-task)
  - [Prevent unnecessary work](#prevent-unnecessary-work)
  - [Variables](#variables)
    - [Dynamic variables](#dynamic-variables)
  - [Go's template engine](#gos-template-engine)
  - [Help](#help)
  - [Silent mode](#silent-mode)
  - [Watch tasks](#watch-tasks-experimental)
- [Examples](#examples)
- [Alternative task runners](#alternative-task-runners)

## Installation

### Go

If you have a [Golang][golang] environment setup, you can simply run:

```bash
go get -u -v github.com/go-task/task/cmd/task
```

### Homebrew

If you're on macOS and have [Homebrew][homebrew] installed, getting Task is
as simple as running:

```bash
brew install go-task/tap/go-task
```

### Snap

Task is available for [Snapcraft][snapcraft], but keep in mind that your
Linux distribution should allow classic confinement for Snaps to Task work
right:

```bash
sudo snap install task
```

### Install script

We also have a [install script][installscript], which is very useful on
scanarios like CIs. Many thanks to [godownloader][godownloader] for easily
generating this script.

```bash
curl -s https://raw.githubusercontent.com/go-task/task/master/install-task.sh | sh
```

### Binary

Or you can download the binary from the [releases][releases] page and add to
your `PATH`. DEB and RPM packages are also available.
The `task_checksums.txt` file contains the sha256 checksum for each file.

## Usage

Create a file called `Taskfile.yml` in the root of your project.
The `cmds` attribute should contain the commands of a task.
The example below allows compiling a Go app and uses [Minify][minify] to concat
and minify multiple CSS files into a single one.

```yml
version: '2'

tasks:
  build:
    cmds:
      - go build -v -i main.go

  assets:
    cmds:
      - minify -o public/style.css src/css
```

Running the tasks is as simple as running:

```bash
task assets build
```

Task uses [github.com/mvdan/sh](https://github.com/mvdan/sh), a native Go sh
interpreter. So you can write sh/bash commands and it will work even on
Windows, where `sh` or `bash` are usually not available. Just remember any
executable called must be available by the OS or in PATH.

If you ommit a task name, "default" will be assumed.

### Environment

You can specify environment variables that are added when running a command:

```yml
version: '2'

tasks:
  build:
    cmds:
      - echo $hallo
    env:
      hallo: welt
```

### OS specific task

If you add a `Taskfile_{{GOOS}}.yml` you can override or amend your Taskfile
based on the operating system.

Example:

Taskfile.yml:

```yml
version: '2'

tasks:
  build:
    cmds:
      - echo "default"
```

Taskfile_linux.yml:

```yml
version: '2'

tasks:
  build:
    cmds:
      - echo "linux"
```

Will print out `linux` and not `default`.

Keep in mind that the version of the files should match. Also, when redefining
a task the whole task is replaced, properties of the task are not merged.

It's also possible to have an OS specific `Taskvars.yml` file, like
`Taskvars_windows.yml`, `Taskfile_linux.yml`, or `Taskvars_darwin.yml`. See the
[variables section](#variables) below.

### Task directory

By default, tasks will be executed in the directory where the Taskfile is
located. But you can easily make the task run in another folder informing
`dir`:

```yml
version: '2'

tasks:
  serve:
    dir: public/www
    cmds:
      # run http server
      - caddy
```

### Task dependencies

You may have tasks that depend on others. Just pointing them on `deps` will
make them run automatically before running the parent task:

```yml
version: '2'

tasks:
  build:
    deps: [assets]
    cmds:
      - go build -v -i main.go

  assets:
    cmds:
      - minify -o public/style.css src/css
```

In the above example, `assets` will always run right before `build` if you run
`task build`.

A task can have only dependencies and no commands to group tasks together:

```yml
version: '2'

tasks:
  assets:
    deps: [js, css]

  js:
    cmds:
      - minify -o public/script.js src/js

  css:
    cmds:
      - minify -o public/style.css src/css
```

If there is more than one dependency, they always run in parallel for better
performance.

If you want to pass information to dependencies, you can do that the same
manner as you would to [call another task](#calling-another-task):

```yml
version: '2'

tasks:
  default:
    deps:
      - task: echo_sth
        vars: {TEXT: "before 1"}
      - task: echo_sth
        vars: {TEXT: "before 2"}
    cmds:
      - echo "after"

  echo_sth:
    cmds:
      - echo {{.TEXT}}
```

### Calling another task

When a task has many dependencies, they are executed concurrently. This will
often result in a faster build pipeline. But in some situations you may need
to call other tasks serially. In this case, just use the following syntax:

```yml
version: '2'

tasks:
  main-task:
    cmds:
      - task: task-to-be-called
      - task: another-task
      - echo "Both done"

  task-to-be-called:
    cmds:
      - echo "Task to be called"

  another-task:
    cmds:
      - echo "Another task"
```

Overriding variables in the called task is as simple as informing `vars`
attribute:

```yml
version: '2'

tasks:
  main-task:
    cmds:
      - task: write-file
        vars: {FILE: "hello.txt", CONTENT: "Hello!"}
      - task: write-file
        vars: {FILE: "world.txt", CONTENT: "World!"}

  write-file:
    cmds:
      - echo "{{.CONTENT}}" > {{.FILE}}
```

The above syntax is also supported in `deps`.

### Prevent unnecessary work

If a task generates something, you can inform Task the source and generated
files, so Task will prevent to run them if not necessary.

```yml
version: '2'

tasks:
  build:
    deps: [js, css]
    cmds:
      - go build -v -i main.go

  js:
    cmds:
      - minify -o public/script.js src/js
    sources:
      - src/js/**/*.js
    generates:
      - public/script.js

  css:
    cmds:
      - minify -o public/style.css src/css
    sources:
      - src/css/**/*.css
    generates:
      - public/style.css
```

`sources` and `generates` can be files or file patterns. When both are given,
Task will compare the modification date/time of the files to determine if it's
necessary to run the task. If not, it will just print a message like
`Task "js" is up to date`.

If you prefer this check to be made by the content of the files, instead of
its timestamp, just set the `method` property to `checksum`.
You will probably want to ignore the `.task` folder in your `.gitignore` file
(It's there that Task stores the last checksum).

```yml
version: '2'

tasks:
  build:
    cmds:
      - go build .
    sources:
      - ./*.go
    generates:
      - app{{exeExt}}
    method: checksum
```

> TIP: method `none` skips any validation and always run the task.

Alternatively, you can inform a sequence of tests as `status`. If no error
is returned (exit status 0), the task is considered up-to-date:

```yml
version: '2'

tasks:
  generate-files:
    cmds:
      - mkdir directory
      - touch directory/file1.txt
      - touch directory/file2.txt
    # test existence of files
    status:
      - test -d directory
      - test -f directory/file1.txt
      - test -f directory/file2.txt
```

You can use `--force` or `-f` if you want to force a task to run even when
up-to-date.

Also, `task --status [tasks]...` will exit with a non-zero exit code if any of
the tasks are not up-to-date.

### Variables

When doing interpolation of variables, Task will look for the below.
They are listed below in order of importance (e.g. most important first):

- Variables declared locally in the task
- Variables given while calling a task from another.
  (See [Calling another task](#calling-another-task) above)
- Variables declared in the `vars:` option in the `Taskfile`
- Variables available in the `Taskvars.yml` file
- Environment variables

Example of sending parameters with environment variables:

```bash
$ TASK_VARIABLE=a-value task do-something
```

Since some shells don't support above syntax to set environment variables
(Windows) tasks also accepts a similar style when not in the beginning of
the command. Variables given in this form are only visible to the task called
right before.

```bash
$ task write-file FILE=file.txt "CONTENT=Hello, World!" print "MESSAGE=All done!"
```

Example of locally declared vars:

```yml
version: '2'

tasks:
  print-var:
    cmds:
      echo "{{.VAR}}"
    vars:
      VAR: Hello!
```

Example of global vars in a `Taskfile.yml`:

```yml
version: '2'

vars:
  GREETING: Hello from Taskfile!

tasks:
  greet:
    cmds:
      - echo "{{.GREETING}}"
```

Example of `Taskvars.yml` file:

```yml
PROJECT_NAME: My Project
DEV_MODE: production
GIT_COMMIT: {sh: git log -n 1 --format=%h}
```

#### Variables expansion

Variables are expanded 2 times by default. You can change that by setting the
`expansions:` option. Change that will be necessary if you compose many
variables together:

```yml
version: '2'

expansions: 3

vars:
  FOO: foo
  BAR: bar
  BAZ: baz
  FOOBAR: "{{.FOO}}{{.BAR}}"
  FOOBARBAZ: "{{.FOOBAR}}{{.BAZ}}"

tasks:
  default:
    cmds:
      - echo "{{.FOOBARBAZ}}"
```

#### Dynamic variables

The below syntax (`sh:` prop in a variable) is considered a dynamic variable.
The value will be treated as a command and the output assigned. If there is one
or more trailing newlines, the last newline will be trimmed.

```yml
version: '2'

tasks:
  build:
    cmds:
      - go build -ldflags="-X main.Version={{.GIT_COMMIT}}" main.go
    vars:
      GIT_COMMIT:
        sh: git log -n 1 --format=%h
```

This works for all types of variables.

### Go's template engine

Task parse commands as [Go's template engine][gotemplate] before executing
them. Variables are accessible through dot syntax (`.VARNAME`).

All functions by the Go's [sprig lib](http://masterminds.github.io/sprig/)
are available. The following example gets the current date in a given format:

```yml
version: '2'

tasks:
  print-date:
    cmds:
      - echo {{now | date "2006-01-02"}}
```

Task also adds the following functions:

- `OS`: Returns operating system. Possible values are "windows", "linux",
  "darwin" (macOS) and "freebsd".
- `ARCH`: return the architecture Task was compiled to: "386", "amd64", "arm"
  or "s390x".
- `splitLines`: Splits Unix (\n) and Windows (\r\n) styled newlines.
- `catLines`: Replaces Unix (\n) and Windows (\r\n) styled newlines with a space.
- `toSlash`: Does nothing on Unix, but on Windows converts a string from `\`
  path format to `/`.
- `fromSlash`: Oposite of `toSlash`. Does nothing on Unix, but on Windows
  converts a string from `\` path format to `/`.
- `exeExt`: Returns the right executable extension for the current OS
  (`".exe"` for Windows, `""` for others).

Example:

```yml
version: '2'

tasks:
  print-os:
    cmds:
      - echo '{{OS}} {{ARCH}}'
      - echo '{{if eq OS "windows"}}windows-command{{else}}unix-command{{end}}'
      # This will be path/to/file on Unix but path\to\file on Windows
      - echo '{{fromSlash "path/to/file"}}'
  enumerated-file:
    vars:
      CONTENT: |
        foo
        bar
    cmds:
      - |
        cat << EOF > output.txt
        {{range $i, $line := .CONTENT | splitLines -}}
        {{printf "%3d" $i}}: {{$line}}
        {{end}}EOF
```

### Help

Running `task --list` (or `task -l`) lists all tasks with a description.
The following taskfile:

```yml
version: '2'

tasks:
  build:
    desc: Build the go binary.
    cmds:
      - go build -v -i main.go

  test:
    desc: Run all the go tests.
    cmds:
      - go test -race ./...

  js:
    cmds:
      - minify -o public/script.js src/js

  css:
    cmds:
      - minify -o public/style.css src/css
```

would print the following output:

```bash
* build:   Build the go binary.
* test:    Run all the go tests.
```

## Silent mode

Silent mode disables echoing of commands before Task runs it.
For the following Taskfile:

```yml
version: '2'

tasks:
  echo:
    cmds:
      - echo "Print something"
```

Normally this will be print:

```sh
echo "Print something"
Print something
```

With silent mode on, the below will be print instead:

```sh
Print something
```

There's three ways to enable silent mode:

* At command level:

```yml
version: '2'

tasks:
  echo:
    cmds:
      - cmd: echo "Print something"
        silent: true
```

* At task level:

```yml
version: '2'

tasks:
  echo:
    cmds:
      - echo "Print something"
    silent: true
```

* Or globally with `--silent` or `-s` flag

If you want to suppress stdout instead, just redirect a command to `/dev/null`:

```yml
version: '2'

tasks:
  echo:
    cmds:
      - echo "This will print nothing" > /dev/null
```

<<<<<<< HEAD
## Ignore errors

You have the option to ignore errors during command execution.
Given the following Taskfile:

```yml
version: '2'

tasks:
  echo:
    cmds:
      - exit 1
      - echo "Hello World"
```

Task will abort the execution after running `exit 1` because the status code `1` stands for `EXIT_FAILURE`.  
However it is possible to continue with execution using `ignore_errors`:

```yml
version: '2'

tasks:
  echo:
    cmds:
      - cmd: exit 1
        ignore_errors: true
      - echo "Hello World"
```
=======
## Dry Run Mode

Dry run mode (`--dry`) compiles and steps through each task, printing the commands
that would be run without executing them. This is useful for debugging your Taskfiles.
>>>>>>> a5f31a42

## Output syntax

By default, Task just redirect the STDOUT and STDERR of the running commands
to the shell in real time. This is good for having live feedback for log
printed by commands, but the output can become messy if you have multiple
commands running at the same time and printing lots of stuff.

To make this more customizable, there are currently three different output
options you can choose:

- `interleaved` (default)
- `group`
- `prefixed`

 To choose another one, just set it to root in the Taskfile:

 ```yml
version: '2'

output: 'group'

tasks:
  # ...
 ```

 The `group` output will print the entire output of a command once, after it
 finishes, so you won't have live feedback for commands that take a long time
 to run.

 The `prefix` output will prefix every line printed by a command with
 `[task-name] ` as the prefix, but you can customize the prefix for a command
 with the `prefix:` attribute:

 ```yml
version: '2'

output: prefixed

tasks:
  default:
    deps:
      - task: print
        vars: {TEXT: foo}
      - task: print
        vars: {TEXT: bar}
      - task: print
        vars: {TEXT: baz}

  print:
    cmds:
      - echo "{{.TEXT}}"
    prefix: "print-{{.TEXT}}"
    silent: true
```

```bash
$ task default
[print-foo] foo
[print-bar] bar
[print-baz] baz
```

## Watch tasks

If you give a `--watch` or `-w` argument, task will watch for file changes
and run the task again. This requires the `sources` attribute to be given,
so task know which files to watch.

## Examples

The [go-task/examples][examples] intends to be a collection of Taskfiles for
various use cases.
(It still lacks many examples, though. Contributions are welcome).

## Alternative task runners

- YAML based:
  - [goeuro/myke][myke]
  - [dreadl0ck/zeus][zeus]
  - [rliebz/tusk][tusk]
- Go based:
  - [markbates/grift][grift]
  - [magefile/mage][mage]
- Make based:
  - [tj/mmake][mmake]

### Sponsors

[![Sponsors](https://opencollective.com/task/sponsors.svg?width=890)][opencollective]

### Backers

[![Backers](https://opencollective.com/task/backers.svg?width=890)][opencollective]

### Contributors

[![Contributors](https://opencollective.com/task/contributors.svg?width=890)][contributors]

[make]: https://www.gnu.org/software/make/
[releases]: https://github.com/go-task/task/releases
[golang]: https://golang.org/
[gotemplate]: https://golang.org/pkg/text/template/
[myke]: https://github.com/goeuro/myke
[zeus]: https://github.com/dreadl0ck/zeus
[tusk]: https://github.com/rliebz/tusk
[grift]: https://github.com/markbates/grift
[mage]: https://github.com/magefile/mage
[mmake]: https://github.com/tj/mmake
[sh]: https://github.com/mvdan/sh
[minify]: https://github.com/tdewolff/minify/tree/master/cmd/minify
[examples]: https://github.com/go-task/examples
[snapcraft]: https://snapcraft.io/
[homebrew]: https://brew.sh/
[installscript]: https://github.com/go-task/task/blob/master/install-task.sh
[godownloader]: https://github.com/goreleaser/godownloader
[opencollective]: https://opencollective.com/task
[contributors]: https://github.com/go-task/task/graphs/contributors<|MERGE_RESOLUTION|>--- conflicted
+++ resolved
@@ -635,7 +635,11 @@
       - echo "This will print nothing" > /dev/null
 ```
 
-<<<<<<< HEAD
+## Dry Run Mode
+
+Dry run mode (`--dry`) compiles and steps through each task, printing the commands
+that would be run without executing them. This is useful for debugging your Taskfiles.
+
 ## Ignore errors
 
 You have the option to ignore errors during command execution.
@@ -664,12 +668,6 @@
         ignore_errors: true
       - echo "Hello World"
 ```
-=======
-## Dry Run Mode
-
-Dry run mode (`--dry`) compiles and steps through each task, printing the commands
-that would be run without executing them. This is useful for debugging your Taskfiles.
->>>>>>> a5f31a42
 
 ## Output syntax
 
